"""The server that takes incoming WEI flow requests from the experiment application"""
import base64
import json
import threading
import time
from argparse import ArgumentParser
from contextlib import asynccontextmanager

import cv2
from fastapi import FastAPI, File, Form, UploadFile
<<<<<<< HEAD
from fastapi.responses import JSONResponse, Response#from a4s_camera_driver.a4s_camera_driver import A4S_camera_DRIVER  # import camera driverworkcell = None
from wei.core.data_classes import StepFileResponse, StepStatus
=======
from fastapi.responses import (  # from a4s_camera_driver.a4s_camera_driver import A4S_camera_DRIVER  # import camera driverworkcell = None
    JSONResponse,
    Response,
)

>>>>>>> 1971604b
global camera, state, image
serial_port = "/dev/ttyUSB1"
local_ip = "parker.alcf.anl.gov"
local_port = "8000"
id1 = ""


def update_image():
    global camera, image
    while camera:
        image = camera.read()


@asynccontextmanager
async def lifespan(app: FastAPI):
    global camera, state
    """Initial run function for the app, parses the worcell argument
        Parameters
        ----------
        app : FastApi
           The REST API app being initialized        Returns
        -------
        None"""
<<<<<<< HEAD
     parser = ArgumentParser()
     parser.add_argument("--alias", type=str, help="alias for client")
     parser.add_argument("--host", type=str, help="host for client")
     parser.add_argument(
        "--port", type=int, help="port for client", default=None
     )
     parser.add_argument("--camera_url", type=str, help="url for rstp or 0 for usb")
     args = parser.parse_args()
    
     id1 = args.camera_url
     try:
=======
    parser = ArgumentParser()
    parser.add_argument("--alias", type=str, help="alias for client")
    parser.add_argument("--host", type=str, help="host for client")
    parser.add_argument("--port", type=int, help="port for client", default=None)
    parser.add_argument("--camera_url", type=str, help="url for rstp or 0 for usb")
    args = parser.parse_args()

    id1 = args.camera_url
    try:
        print(id1)
        if id1 == "0":
            id1 = 0
>>>>>>> 1971604b
            print(id1)
        camera = cv2.VideoCapture(id1)
        threading.Thread(target=update_image).start()
        #           camera = A4S_camera_DRIVER(serial_port)
        state = "IDLE"
    except Exception as err:
        print(err)
        state = "ERROR"  # Yield control to the application
    yield  # Do any cleanup here
    pass


app = FastAPI(
    lifespan=lifespan,
)


@app.get(
    "/pic", responses={200: {"content": {"image/png": {}}}}, response_class=Response
)
def get_state():
    global camera, state, image
    if state != "BUSY":
        # camera.get_status()
        # if camera.status_msg == 3:
        # msg.data = 'State: ERROR'
        #    state = "ERROR"        #elif camera.status_msg == 0:
        #           state = "IDLE"
        pass
    print(image)
    im_png = cv2.imencode(".png", image[1])
    return Response(content=im_png[1].tobytes(), media_type="image/png")


@app.get("/state")
def get_state():
    return JSONResponse(content={"State": "IDLE"})


@app.get("/description")
async def description():
    global camera, state
    return JSONResponse(content={"State": state})  # camera.get_status() })


@app.get("/resources")
async def resources():
    global camera, state
<<<<<<< HEAD
    return JSONResponse(content={"State": state })#camera.get_status() })
@app.post("/action")
=======
    return JSONResponse(content={"State": state})  # camera.get_status() })


@app.post(
    "/action",
    responses={200: {"content": {"image/png": {}}}},
    response_class=JSONResponse,
)
>>>>>>> 1971604b
def do_action(
    action_handle: str,
    action_vars,
):
    global image
    if action_handle == "take_picture":
<<<<<<< HEAD
     action_vars = json.loads(action_vars)
     
     cv2.imwrite(action_vars["file_name"], image[1])
     return StepFileResponse(
                action_response=StepStatus.SUCCEEDED,
                path=action_vars["file_name"],
                action_log="",
            )
=======
        response = {"action_response": "", "action_msg": "", "action_log": ""}
        im_png = cv2.imencode(".png", image[1])
        response["action_msg"] = base64.b64encode(im_png[1].tobytes()).decode()
        print(type(response["action_msg"]))
        return JSONResponse(content=response)


>>>>>>> 1971604b
if __name__ == "__main__":
    import uvicorn

    parser = ArgumentParser()
    parser.add_argument("--alias", type=str, help="name of node")
    parser.add_argument("--host", type=str, help="host for client")
    parser.add_argument("--port", type=int, help="port for client", default=None)
    parser.add_argument("--camera_url", type=str, help="camera_id")
    args = parser.parse_args()

    uvicorn.run(
        "camera_rest_client:app",
        reload=False,
        host=args.host,
        port=args.port,
        ws_max_size=10000000000000000000000000000000000000000000000000000000000000000000000000,
    )<|MERGE_RESOLUTION|>--- conflicted
+++ resolved
@@ -8,16 +8,8 @@
 
 import cv2
 from fastapi import FastAPI, File, Form, UploadFile
-<<<<<<< HEAD
 from fastapi.responses import JSONResponse, Response#from a4s_camera_driver.a4s_camera_driver import A4S_camera_DRIVER  # import camera driverworkcell = None
 from wei.core.data_classes import StepFileResponse, StepStatus
-=======
-from fastapi.responses import (  # from a4s_camera_driver.a4s_camera_driver import A4S_camera_DRIVER  # import camera driverworkcell = None
-    JSONResponse,
-    Response,
-)
-
->>>>>>> 1971604b
 global camera, state, image
 serial_port = "/dev/ttyUSB1"
 local_ip = "parker.alcf.anl.gov"
@@ -41,19 +33,6 @@
            The REST API app being initialized        Returns
         -------
         None"""
-<<<<<<< HEAD
-     parser = ArgumentParser()
-     parser.add_argument("--alias", type=str, help="alias for client")
-     parser.add_argument("--host", type=str, help="host for client")
-     parser.add_argument(
-        "--port", type=int, help="port for client", default=None
-     )
-     parser.add_argument("--camera_url", type=str, help="url for rstp or 0 for usb")
-     args = parser.parse_args()
-    
-     id1 = args.camera_url
-     try:
-=======
     parser = ArgumentParser()
     parser.add_argument("--alias", type=str, help="alias for client")
     parser.add_argument("--host", type=str, help="host for client")
@@ -66,7 +45,6 @@
         print(id1)
         if id1 == "0":
             id1 = 0
->>>>>>> 1971604b
             print(id1)
         camera = cv2.VideoCapture(id1)
         threading.Thread(target=update_image).start()
@@ -115,26 +93,14 @@
 @app.get("/resources")
 async def resources():
     global camera, state
-<<<<<<< HEAD
     return JSONResponse(content={"State": state })#camera.get_status() })
 @app.post("/action")
-=======
-    return JSONResponse(content={"State": state})  # camera.get_status() })
-
-
-@app.post(
-    "/action",
-    responses={200: {"content": {"image/png": {}}}},
-    response_class=JSONResponse,
-)
->>>>>>> 1971604b
 def do_action(
     action_handle: str,
     action_vars,
 ):
     global image
     if action_handle == "take_picture":
-<<<<<<< HEAD
      action_vars = json.loads(action_vars)
      
      cv2.imwrite(action_vars["file_name"], image[1])
@@ -143,15 +109,6 @@
                 path=action_vars["file_name"],
                 action_log="",
             )
-=======
-        response = {"action_response": "", "action_msg": "", "action_log": ""}
-        im_png = cv2.imencode(".png", image[1])
-        response["action_msg"] = base64.b64encode(im_png[1].tobytes()).decode()
-        print(type(response["action_msg"]))
-        return JSONResponse(content=response)
-
-
->>>>>>> 1971604b
 if __name__ == "__main__":
     import uvicorn
 
